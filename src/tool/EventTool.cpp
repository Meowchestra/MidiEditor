/*
 * MidiEditor
 * Copyright (C) 2010  Markus Schwenk
 *
 * This program is free software: you can redistribute it and/or modify
 * it under the terms of the GNU General Public License as published by
 * the Free Software Foundation, either version 3 of the License, or
 * (at your option) any later version.
 *
 * This program is distributed in the hope that it will be useful,
 * but WITHOUT ANY WARRANTY; without even the implied warranty of
 * MERCHANTABILITY or FITNESS FOR A PARTICULAR PURPOSE.  See the
 * GNU General Public License for more details.
 *
 * You should have received a copy of the GNU General Public License
 * along with this program.  If not, see <http://www.gnu.org/licenses/>.
 */

#include "EventTool.h"

#include "../MidiEvent/MidiEvent.h"
#include "../MidiEvent/NoteOnEvent.h"
#include "../MidiEvent/OffEvent.h"
#include "../MidiEvent/OnEvent.h"
#include "../gui/EventWidget.h"
#include "../gui/MainWindow.h"
#include "../gui/MatrixWidget.h"
#include "../midi/MidiChannel.h"
#include "../midi/MidiFile.h"
#include "../midi/MidiPlayer.h"
#include "../midi/MidiTrack.h"
#include "../protocol/Protocol.h"
#include "NewNoteTool.h"
#include "Selection.h"

#include <QtCore/qmath.h>
<<<<<<< HEAD
#include <set>
#include <vector>
=======
#include <QMessageBox>
>>>>>>> b1fada54


//QList<MidiEvent*>* EventTool::copiedEvents = new QList<MidiEvent*>;

int EventTool::_pasteChannel = -1;
int EventTool::_pasteTrack = -2;

bool EventTool::_magnet = false;
QSharedMemory EventTool::sharedMemory = QSharedMemory("midieditor_copy_paste_memory");

EventTool::EventTool()
    : EditorTool() {
}

EventTool::EventTool(EventTool& other)
    : EditorTool(other) {
}

void EventTool::selectEvent(MidiEvent* event, bool single, bool ignoreStr) {

    if (!event->file()->channel(event->channel())->visible()) {
        return;
    }

    if (event->track()->hidden()) {
        return;
    }

    QList<MidiEvent*>& selected = Selection::instance()->selectedEvents();

    OffEvent* offevent = dynamic_cast<OffEvent*>(event);
    if (offevent) {
        return;
    }

    if (single && !QApplication::keyboardModifiers().testFlag(Qt::ShiftModifier) && (!QApplication::keyboardModifiers().testFlag(Qt::ControlModifier) || ignoreStr)) {
        selected.clear();
        NoteOnEvent* on = dynamic_cast<NoteOnEvent*>(event);
        if (on) {
            MidiPlayer::play(on);
        }
    }
    if (!selected.contains(event) && (!QApplication::keyboardModifiers().testFlag(Qt::ControlModifier) || ignoreStr)) {
        selected.append(event);
    } else if (QApplication::keyboardModifiers().testFlag(Qt::ControlModifier) && !ignoreStr) {
        selected.removeAll(event);
    }

    _mainWindow->eventWidget()->reportSelectionChangedByTool();
}

void EventTool::deselectEvent(MidiEvent* event) {

    QList<MidiEvent*> selected = Selection::instance()->selectedEvents();
    selected.removeAll(event);

    if (_mainWindow->eventWidget()->events().contains(event)) {
        _mainWindow->eventWidget()->removeEvent(event);
    }
}

void EventTool::clearSelection() {
    Selection::instance()->clearSelection();
    _mainWindow->eventWidget()->reportSelectionChangedByTool();
}

void EventTool::paintSelectedEvents(QPainter* painter) {
    foreach (MidiEvent* event, Selection::instance()->selectedEvents()) {

        bool show = event->shown();

        if (!show) {
            OnEvent* ev = dynamic_cast<OnEvent*>(event);
            if (ev) {
                show = ev->offEvent() && ev->offEvent()->shown();
            }
        }

        if (event->track()->hidden()) {
            show = false;
        }
        if (!(event->file()->channel(event->channel())->visible())) {
            show = false;
        }

        if (show) {
            painter->setBrush(Qt::darkBlue);
            painter->setPen(Qt::lightGray);
            painter->drawRoundedRect(event->x(), event->y(), event->width(),
                                     event->height(), 1, 1);
        }
    }
}

void EventTool::changeTick(MidiEvent* event, int shiftX) {
    // TODO: falls event gezeigt ist, über matrixWidget tick erfragen (effizienter)
    //int newMs = matrixWidget->msOfXPos(event->x()-shiftX);

    int newMs = file()->msOfTick(event->midiTime()) - matrixWidget->timeMsOfWidth(shiftX);
    int tick = file()->tick(newMs);

    if (tick < 0) {
        tick = 0;
    }

    // with magnet: set to div value if pixel refers to this tick
    if (magnetEnabled()) {

        int newX = matrixWidget->xPosOfMs(newMs);
        typedef QPair<int, int> TMPPair;
        foreach (TMPPair p, matrixWidget->divs()) {
            int xt = p.first;
            if (newX == xt) {
                tick = p.second;
                break;
            }
        }
    }
    event->setMidiTime(tick);
}

<<<<<<< HEAD
void EventTool::copyAction() {

=======
void EventTool::copyAction()
{
>>>>>>> b1fada54
    if (Selection::instance()->selectedEvents().size() > 0) {
        // clear old copied Events
        //copiedEvents->clear();
        MidiFile copyFile = MidiFile();
        copyFile.setTicksPerQuarter(Selection::instance()->selectedEvents().first()->file()->ticksPerQuarter());
        MidiTrack* copyTrack = copyFile.track(1);

        foreach (MidiEvent* event, Selection::instance()->selectedEvents()) {

            // add the current Event
            MidiEvent* ev = dynamic_cast<MidiEvent*>(event->copy());
            if (ev) {
                // do not append off event here
                OffEvent* off = dynamic_cast<OffEvent*>(ev);
                if (!off) {
                    //copiedEvents->append(ev);
                    ev->setTrack(copyTrack, false);
                    ev->setChannel(0, false);
                    ev->setFile(&copyFile);
                    copyFile.channelEvents(0)->insert(ev->midiTime(), ev);
                }
            }

            // if its onEvent, add a copy of the OffEvent
            OnEvent* onEv = dynamic_cast<OnEvent*>(ev);
            if (onEv) {
                OffEvent* offEv = dynamic_cast<OffEvent*>(onEv->offEvent()->copy());
                if (offEv) {
                    offEv->setOnEvent(onEv);
                    //copiedEvents->append(offEv);
                    offEv->setTrack(copyTrack, false);
                    offEv->setChannel(0, false);
                    offEv->setFile(&copyFile);
                    copyFile.channelEvents(0)->insert(offEv->midiTime(), offEv);
                }
            }
        }
        
        QByteArray copyFileBytes = copyFile.toByteArray();
        int MAX_COPY_SIZE = 1073741824; //1GB
        if (copyFileBytes.size() > MAX_COPY_SIZE){
            QMessageBox msgBox;
            msgBox.setText("Copied data too large...");
            msgBox.exec();
            return;
        }

        if (!sharedMemory.isAttached()){
            if (!sharedMemory.create(MAX_COPY_SIZE)){
                QMessageBox msgBox;
                msgBox.setText("Failed to copy items...");
                msgBox.exec();
                return;
            }
        }

        sharedMemory.lock();
        char* to = (char*) sharedMemory.data();
        char* from = copyFileBytes.data();
        memcpy(to, from, qMin(sharedMemory.size(), copyFileBytes.size()));
        sharedMemory.unlock();

        //_mainWindow->copiedEventsChanged();
    }
}

<<<<<<< HEAD
void EventTool::pasteAction() {
=======
void EventTool::pasteAction()
{
    if (!sharedMemory.isAttached() && !sharedMemory.attach()){
        return; //No data copied
    }
    sharedMemory.lock();
    QByteArray pasted_file_raw = QByteArray();
    pasted_file_raw.setRawData((char*)sharedMemory.constData(), sharedMemory.size());
    
    if(pasted_file_raw.size() == 0) {
        sharedMemory.unlock();
        return;
    };
    bool ok = true;
    MidiFile pasted_file(pasted_file_raw, &ok, nullptr);

    sharedMemory.unlock();
>>>>>>> b1fada54

    if(!ok){
        QMessageBox msgBox;
        msgBox.setText("The pasted input cannot be interpreted as midi data...");
        msgBox.exec();
    }

    if (pasted_file.channelEvents(0)->size() == 0) {
        return;
    }

    // TODO what happends to TempoEvents??

    // copy copied events to insert unique events
    QList<MidiEvent*> copiedCopiedEvents;
<<<<<<< HEAD

    foreach (MidiEvent* event, *copiedEvents) {
=======
    foreach (MidiEvent* event, *pasted_file.channelEvents(0)) {
>>>>>>> b1fada54

        // add the current Event
        MidiEvent* ev = dynamic_cast<MidiEvent*>(event->copy());
        if (ev) {
            // do not append off event here
            OffEvent* off = dynamic_cast<OffEvent*>(ev);
            if (!off) {
                copiedCopiedEvents.append(ev);
            }
        }

        // if its onEvent, add a copy of the OffEvent
        OnEvent* onEv = dynamic_cast<OnEvent*>(ev);
        if (onEv) {
            OffEvent* offEv = dynamic_cast<OffEvent*>(onEv->offEvent()->copy());
            if (offEv) {
                offEv->setOnEvent(onEv);
                copiedCopiedEvents.append(offEv);
            }
        }
    }

    if (copiedCopiedEvents.count() > 0) {

        MidiFile* copiedEventsFile = pasted_file.channelEvents(0)->first()->file();

        // Begin a new ProtocolAction
        currentFile()->protocol()->startNewAction(QObject::tr("Paste ") + QString::number(copiedCopiedEvents.count()) + QObject::tr(" events"));

        double tickscale = 1;
        if (currentFile() != copiedEventsFile) {
            tickscale = ((double)(currentFile()->ticksPerQuarter())) / ((double)copiedEventsFile->ticksPerQuarter());
        }

        // get first Tick of the copied events
        int firstTick = -1;
        foreach (MidiEvent* event, copiedCopiedEvents) {
            if ((int)(tickscale * event->midiTime()) < firstTick || firstTick < 0) {
                firstTick = (int)(tickscale * event->midiTime());
            }
        }

        if (firstTick < 0)
            firstTick = 0;

        // calculate the difference of old/new events in MidiTicks
        int diff = currentFile()->cursorTick() - firstTick;

        // set the Positions and add the Events to the channels
        clearSelection();

        std::sort(copiedCopiedEvents.begin(), copiedCopiedEvents.end(), [](MidiEvent* a, MidiEvent* b){ return a->midiTime() < b->midiTime(); });

        std::vector<std::pair<ProtocolEntry*, ProtocolEntry*>> channelCopies;
        std::set<int> copiedChannels;

        // Determine which channels are associated with the pasted events and copy them
        for (auto event : copiedCopiedEvents)
        {
            // get channel
            int channelNum = event->channel();
            if (_pasteChannel == -2) {
                channelNum = NewNoteTool::editChannel();
            }
            if ((_pasteChannel >= 0) && (channelNum < 16)) {
                channelNum = _pasteChannel;
            }

            if (copiedChannels.find(channelNum) == copiedChannels.end())
            {
                MidiChannel* channel = currentFile()->channel(channelNum);
                ProtocolEntry* channelCopy = channel->copy();
                channelCopies.push_back(std::make_pair(channelCopy, channel));
                copiedChannels.insert(channelNum);
            }
        }

        for (auto it = copiedCopiedEvents.rbegin(); it != copiedCopiedEvents.rend(); it++) {
            MidiEvent* event = *it;

            // get channel
            int channelNum = event->channel();
            if (_pasteChannel == -2) {
                channelNum = NewNoteTool::editChannel();
            }
            if ((_pasteChannel >= 0) && (channelNum < 16)) {
                channelNum = _pasteChannel;
            }

            // get track
            MidiTrack* track = event->track();
            if (pasteTrack() == -2) {
                track = currentFile()->track(NewNoteTool::editTrack());
            } else if ((pasteTrack() >= 0) && (pasteTrack() < currentFile()->tracks()->size())) {
                track = currentFile()->track(pasteTrack());
            } else if (event->file() != currentFile() || !currentFile()->tracks()->contains(track)) {
                track = currentFile()->getPasteTrack(event->track(), event->file());
                if (!track) {
                    track = event->track()->copyToFile(currentFile());
                }
            }

            if ((!track) || (track->file() != currentFile())) {
                track = currentFile()->track(0);
            }

            event->setFile(currentFile());
            event->setChannel(channelNum, false);
            event->setTrack(track, false);
            currentFile()->channel(channelNum)->insertEvent(event,
                (int)(tickscale * event->midiTime()) + diff, false);
            selectEvent(event, false, true);
        }

        // Put the copied channels from before the event insertion onto the protocol stack
        for (auto channelPair : channelCopies)
        {
            ProtocolEntry* channel = channelPair.first;
            channel->protocol(channel, channelPair.second);
        }

        currentFile()->protocol()->endAction();
    }
}

bool EventTool::showsSelection() {
    return false;
}

void EventTool::setPasteTrack(int track) {
    _pasteTrack = track;
}

int EventTool::pasteTrack() {
    return _pasteTrack;
}

void EventTool::setPasteChannel(int channel) {
    _pasteChannel = channel;
}

int EventTool::pasteChannel() {
    return _pasteChannel;
}

int EventTool::rasteredX(int x, int* tick) {
    if (!_magnet) {
        if (tick) {
            *tick = _currentFile->tick(matrixWidget->msOfXPos(x));
        }
        return x;
    }
    typedef QPair<int, int> TMPPair;
    foreach (TMPPair p, matrixWidget->divs()) {
        int xt = p.first;
        if (qAbs(xt - x) <= 5) {
            if (tick) {
                *tick = p.second;
            }
            return xt;
        }
    }
    if (tick) {
        *tick = _currentFile->tick(matrixWidget->msOfXPos(x));
    }
    return x;
}

void EventTool::enableMagnet(bool enable) {
    _magnet = enable;
}

bool EventTool::magnetEnabled() {
    return _magnet;
}<|MERGE_RESOLUTION|>--- conflicted
+++ resolved
@@ -34,12 +34,12 @@
 #include "Selection.h"
 
 #include <QtCore/qmath.h>
-<<<<<<< HEAD
+
 #include <set>
 #include <vector>
-=======
+
 #include <QMessageBox>
->>>>>>> b1fada54
+
 
 
 //QList<MidiEvent*>* EventTool::copiedEvents = new QList<MidiEvent*>;
@@ -161,13 +161,9 @@
     event->setMidiTime(tick);
 }
 
-<<<<<<< HEAD
-void EventTool::copyAction() {
-
-=======
+
 void EventTool::copyAction()
 {
->>>>>>> b1fada54
     if (Selection::instance()->selectedEvents().size() > 0) {
         // clear old copied Events
         //copiedEvents->clear();
@@ -234,9 +230,6 @@
     }
 }
 
-<<<<<<< HEAD
-void EventTool::pasteAction() {
-=======
 void EventTool::pasteAction()
 {
     if (!sharedMemory.isAttached() && !sharedMemory.attach()){
@@ -254,7 +247,6 @@
     MidiFile pasted_file(pasted_file_raw, &ok, nullptr);
 
     sharedMemory.unlock();
->>>>>>> b1fada54
 
     if(!ok){
         QMessageBox msgBox;
@@ -270,12 +262,7 @@
 
     // copy copied events to insert unique events
     QList<MidiEvent*> copiedCopiedEvents;
-<<<<<<< HEAD
-
-    foreach (MidiEvent* event, *copiedEvents) {
-=======
     foreach (MidiEvent* event, *pasted_file.channelEvents(0)) {
->>>>>>> b1fada54
 
         // add the current Event
         MidiEvent* ev = dynamic_cast<MidiEvent*>(event->copy());
