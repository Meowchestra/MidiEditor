--- conflicted
+++ resolved
@@ -306,13 +306,8 @@
             event->setFile(currentFile());
             event->setChannel(channelNum, false);
             event->setTrack(track, false);
-<<<<<<< HEAD
-            currentFile()->channel(channel)->insertEvent(event,
-                    (int)(tickscale * event->midiTime()) + diff);
-=======
             currentFile()->channel(channelNum)->insertEvent(event,
                 (int)(tickscale * event->midiTime()) + diff, false);
->>>>>>> 54d2e756
             selectEvent(event, false, true);
         }
 
