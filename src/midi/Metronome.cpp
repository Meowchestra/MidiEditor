#include "Metronome.h"

#include "MidiFile.h"

#include <QtCore/qmath.h>
#include <QFile>
#include <QFileInfo>

#include <QAudioDeviceInfo>
#include <QSoundEffect>
#include <QtGlobal>

Metronome *Metronome::_instance = new Metronome();
bool Metronome::_enable = false;

Metronome::Metronome(QObject *parent) :	QObject(parent) {
    _file = 0;
    num = 4;
    denom = 2;
<<<<<<< HEAD
#if QT_VERSION >= 0x050D00
    _player = new QSoundEffect(QAudioDeviceInfo::defaultOutputDevice(), this);
#else
    _player = new QSoundEffect(this);
#endif
    _player->setVolume(1.0);
    _player->setSource(QUrl("qrc:/run_environment/metronome/metronome-01.wav"));
=======
    _player = new QSoundEffect;
    _player->setVolume(100);
    _player->setSource(QUrl::fromLocalFile(":/run_environment/metronome/metronome-01.wav"));
>>>>>>> d4b22aaf
}

void Metronome::setFile(MidiFile *file){
    _file = file;
}

void Metronome::measureUpdate(int measure, int tickInMeasure){

    // compute pos
    if(!_file){
        return;
    }

    int ticksPerClick = (_file->ticksPerQuarter()*4)/qPow(2, denom);
    int pos = tickInMeasure / ticksPerClick;

    if(lastMeasure < measure){
        click();
        lastMeasure = measure;
        lastPos = 0;
        return;
    } else {
        if(pos > lastPos){
            click();
            lastPos = pos;
            return;
        }
    }
}

void Metronome::meterChanged(int n, int d){
    num = n;
    denom = d;
}

void Metronome::playbackStarted(){
    reset();
}

void Metronome::playbackStopped(){

}

Metronome *Metronome::instance(){
    return _instance;
}

void Metronome::reset(){
    lastPos = 0;
    lastMeasure = -1;
}

void Metronome::click(){

    if(!enabled()){
        return;
    }
    _player->play();
}

bool Metronome::enabled(){
    return _enable;
}

void Metronome::setEnabled(bool b){
    _enable = b;
}

void Metronome::setLoudness(int value){
    _instance->_player->setVolume(value / 100.0);
}

int Metronome::loudness(){
    return (int)(_instance->_player->volume() * 100);
}<|MERGE_RESOLUTION|>--- conflicted
+++ resolved
@@ -17,19 +17,9 @@
     _file = 0;
     num = 4;
     denom = 2;
-<<<<<<< HEAD
-#if QT_VERSION >= 0x050D00
-    _player = new QSoundEffect(QAudioDeviceInfo::defaultOutputDevice(), this);
-#else
-    _player = new QSoundEffect(this);
-#endif
-    _player->setVolume(1.0);
-    _player->setSource(QUrl("qrc:/run_environment/metronome/metronome-01.wav"));
-=======
     _player = new QSoundEffect;
     _player->setVolume(100);
     _player->setSource(QUrl::fromLocalFile(":/run_environment/metronome/metronome-01.wav"));
->>>>>>> d4b22aaf
 }
 
 void Metronome::setFile(MidiFile *file){
