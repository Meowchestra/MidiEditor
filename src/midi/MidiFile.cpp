--- conflicted
+++ resolved
@@ -127,9 +127,6 @@
     printLog(log);
 }
 
-<<<<<<< HEAD
-MidiFile::MidiFile(int ticks, Protocol* p) {
-=======
 MidiFile::MidiFile(QByteArray& raw_midi, bool* ok, QStringList* log)
 {
 
@@ -166,7 +163,6 @@
 
 MidiFile::MidiFile(int ticks, Protocol* p)
 {
->>>>>>> b1fada54
     midiTicks = ticks;
     prot = p;
 }
@@ -689,18 +685,14 @@
     return timePerQuarter;
 }
 
-<<<<<<< HEAD
-QMultiMap<int, MidiEvent*>* MidiFile::channelEvents(int channel) {
-=======
+
 void MidiFile::setTicksPerQuarter(int timePerQuarter)
 {
     this->timePerQuarter = timePerQuarter;
 }
 
-
 QMultiMap<int, MidiEvent*>* MidiFile::channelEvents(int channel)
 {
->>>>>>> b1fada54
     return channels[channel]->eventMap();
 }
 
@@ -1443,21 +1435,7 @@
     _pauseTick = tick;
 }
 
-<<<<<<< HEAD
-bool MidiFile::save(QString path) {
-
-    QFile* f = new QFile(path);
-
-    if (!f->open(QIODevice::WriteOnly)) {
-        return false;
-    }
-
-    QDataStream* stream = new QDataStream(f);
-    stream->setByteOrder(QDataStream::BigEndian);
-
-=======
 QByteArray MidiFile::toByteArray(){
->>>>>>> b1fada54
     // All Events are stored in allEvents. This is because the data has to be
     // saved by tracks and not by channels
     QMultiMap<int, MidiEvent*> allEvents = QMultiMap<int, MidiEvent*>();
