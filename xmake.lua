--- conflicted
+++ resolved
@@ -21,7 +21,6 @@
     set_targetdir("bin")
 
     add_packages({
-        "rtmidi",
         "qt5widgets"
     })
     add_rules("qt.widgetapp")
@@ -34,9 +33,27 @@
         "QtMultimedia",
         "QtMultimediaWidgets"
     })
-    add_files("src/**.cpp")
-    add_files("src/**.h")
+
+    -- Add source files, including only the main rtmidi files (not examples/tests)
+    add_files("src/*.cpp")
+    add_files("src/MidiEvent/**.cpp")
+    add_files("src/gui/**.cpp")
+    add_files("src/midi/*.cpp")
+    add_files("src/protocol/**.cpp")
+    add_files("src/tool/**.cpp")
+    -- Add only the main rtmidi source files
+    add_files("src/midi/rtmidi/RtMidi.cpp")
+
+    add_files("src/*.h")
+    add_files("src/MidiEvent/**.h")
+    add_files("src/gui/**.h")
+    add_files("src/midi/*.h")
+    add_files("src/protocol/**.h")
+    add_files("src/tool/**.h")
+    -- Add only the main rtmidi header files
+    add_files("src/midi/rtmidi/RtMidi.h")
     add_files("resources.qrc")
+
     if is_arch("x86_64") then
         add_defines("__ARCH64__")
     end
@@ -65,53 +82,14 @@
     local plugindir = path.join(bindir, "plugins")
     set_installdir(installdir)
 	
-	add_installfiles("run_environment/metronome/metronome-01.wav", {prefixdir = "metronome"})
+    add_installfiles("run_environment/metronome/metronome-01.wav", {prefixdir = "metronome"})
     if is_plat("windows") then
         local configs = {
             "--plugindir", plugindir,
             "--libdir", bindir
-<<<<<<< HEAD
         }
         set_values("qt.deploy.flags", configs)
         after_install(function (target) 
-=======
-        })
-        after_install(function (target)
-            print("after_install of target ProMidEdit")
-            import("core.base.option")
-            import("core.project.config")
-            import("lib.detect.find_tool")
-
-            -- get windeployqt
-            local windeployqt_tool = assert(
-                find_tool("windeployqt", {check = "--help"}),
-                "windeployqt.exe not found!")
-            local windeployqt = windeployqt_tool.program
-
-            -- deploy necessary dll with size optimizations
-            local deploy_argv = {
-                "--compiler-runtime",
-                "--release",
-                "--no-opengl-sw",           -- Remove opengl32sw.dll
-                "--no-system-d3d-compiler", -- Remove D3Dcompiler_47.dll
-                "--no-translations"         -- Remove Qt translations
-            }
-            if option.get("diagnosis") then
-                table.insert(deploy_argv, "--verbose=2")
-            elseif option.get("verbose") then
-                table.insert(deploy_argv, "--verbose=1")
-            else
-                table.insert(deploy_argv, "--verbose=0")
-            end
-            local bindir = path.join(target:installdir(), "bin")
-            local plugindir = path.join(bindir, "plugins")
-            print("Deploying Qt to:", bindir)
-            table.join2(deploy_argv, {"--plugindir", plugindir})
-            table.join2(deploy_argv, {"--libdir", bindir})
-            table.insert(deploy_argv, path.join(bindir, "ProMidEdit.exe"))
-            print("Running windeployqt with args:", table.concat(deploy_argv, " "))
-            os.iorunv(windeployqt, deploy_argv)
->>>>>>> 2ef21638
             os.rm(path.join(bindir, "**", "dsengine.dll"))
         end)
         after_uninstall(function (target)
